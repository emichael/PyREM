--- conflicted
+++ resolved
@@ -39,12 +39,8 @@
 
     def __init__(self):
         self._status = TaskStatus.IDLE
-<<<<<<< HEAD
+        self._lock = RLock()
         self.return_value = None # TODO: make this always a dict, rename return_values
-=======
-        self._lock = RLock()
-        self.return_value = None
->>>>>>> 4a9545dc
 
     @synchronized
     def start(self, wait=False):
